--- conflicted
+++ resolved
@@ -321,12 +321,8 @@
                     log.info('m <n> - max plies shown during look-ahead')
                     log.info('n - new game')
                     log.info('p - import eboard position')
-<<<<<<< HEAD
                     log.info('s - stop and discard calculation')
-=======
                     log.info('q - quit')
-                    log.info('s - stop')
->>>>>>> 69ef0423
                     log.info('w - write current prefences as default')
                     log.info('e2e4 - valid move')
                 else:
