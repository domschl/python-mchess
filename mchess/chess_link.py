import time
import logging
import os
import platform
import sys
import struct
import threading
import queue
import json
import importlib
import copy

import chess_link_protocol as clp

# TODO: Expand protocol description
"""The Chess Link Protocol

<V56>
2018-08-31 11:07:31,141 DEBUG ChessLinkBluePy Sending: <b'\xd6\xb5\xb6'>
2018-08-31 11:07:31,212 DEBUG ChessLinkBluePy BLE: Handle: 55, data: b'v\xb01\xb0\xb374'
2018-08-31 11:07:31,212 DEBUG ChessLinkBluePy BLE received [v010374]
2018-08-31 11:07:31,212 DEBUG ChessLinkBluePy bluepy_ble received complete msg: v010374


"""


class ChessLink:
    """This implements the 'Chess Link' protocol for Millennium Chess Genius Exclusive and future boards compatible with that protocol"""

    def __init__(self, appque, name):
<<<<<<< HEAD
        """Constructor, searches, configures and connectors to Chess Link compatible Millennium Chess Genius Exclusive or similar boards.

        :param appque: a Queue that receive chess board events
        :param name: identifies this protocol"""
=======
        """Constructor, searches and connects to Chess Link boards.
        :param appque: a Queue that receive chess board events
        :param name: identifies this protocol."""
>>>>>>> 2fae6efb
        self.name = name
        self.figrep = {"int": [1, 2, 3, 4, 5, 6, 0, -1, -2, -3, -4, -5, -6],
                       "ascii": "PNBRQK.pnbrqk"}
        self.transports = {'Darwin': ['chess_link_usb'], 'Linux': [
            'chess_link_bluepy', 'chess_link_usb'], 'Windows': ['chess_link_usb']}

        self.log = logging.getLogger('ChessLink')
        self.log.debug("Chess Link starting")
        self.WHITE = 0
        self.BLACK = 1
        self.turn = self.WHITE
        if sys.version_info[0] < 3:
            self.log.critical("FATAL: You need Python 3.x to run this module.")
            exit(-1)

        if platform.system() not in self.transports:
            self.log.critical(
                "Fatal: {} is not a supported platform.".format(platform.system()))
            msg = "Supported are: "
            for p in self.transports:
                msg += '{} '.format(p)
            self.log.debug(msg)
            exit(-1)

        self.appque = appque
        self.board_mutex = threading.Lock()
        self.is_new_game = False
        self.trans = None
        self.trque = queue.Queue()  # asyncio.Queue()
        self.mill_config = None
        self.connected = False
        self.position = None
        self.reference_position = None
        self.orientation = True
        self.legal_moves = None
        found_board = False

        self.thread_active = True
        self.event_thread = threading.Thread(
            target=self._event_worker_thread, args=(self.trque, self.board_mutex))
        self.event_thread.setDaemon(True)
        self.event_thread.start()

        try:
            with open("chess_link_config.json", "r") as f:
                self.mill_config = json.load(f)
                if 'orientation' not in self.mill_config:
                    self.mill_config['orientation'] = True
                self.log.debug('Checking default configuration for board via {} at {}'.format(
                    self.mill_config['transport'], self.mill_config['address']))
                self.orientation = self.mill_config['orientation']
                trans = self._open_transport(self.mill_config['transport'])
                if trans is not None:
                    if trans.test_board(self.mill_config['address']) is not None:
                        self.log.debug('Default board operational.')
                        found_board = True
                        self.trans = trans
                    else:
                        self.log.warning(
                            'Default board not available, start scan.')
                        self.mill_config = None
        except Exception as e:
            self.mill_config = None
            self.log.debug(
                'No valid default configuration, starting board-scan: {}'.format(e))

        if found_board is False:
            address = None
            for transport in self.transports[platform.system()]:
                try:
                    tri = importlib.import_module(transport)
                    self.log.debug("imported {}".format(transport))
                    tr = tri.Transport(self.trque)
                    self.log.debug("created obj")
                    if tr.is_init() is True:
                        self.log.debug(
                            "Transport {} loaded.".format(tr.get_name()))
                        address = tr.search_board()
                        if address is not None:
                            self.log.debug("Found board on transport {} at address {}".format(
                                tr.get_name(), address))
                            self.mill_config = {
                                'transport': tr.get_name(), 'address': address}
                            self.trans = tr
                            self.write_configuration()
                            break
                    else:
                        self.log.warning("Transport {} failed to initialize".format(
                            tr.get_name()))
                except Exception as e:
                    self.log.warning("Internal error, import of {} failed: {}".format(
                        transport, e))

        if self.mill_config is None or self.trans is None:
            self.log.error(
                "No transport available, cannot connect.")
            return
        else:
            self.log.debug('Valid board available on {} at {}'.format(
                self.mill_config['transport'], self.mill_config['address']))
            if platform.system() != 'Windows':
                if os.geteuid() == 0:
                    self.log.warning(
                        'Do not run as root, once intial BLE scan is done.')
            self.log.debug('Connecting to Chess Link via {} at {}'.format(
                self.mill_config['transport'], self.mill_config['address']))
            self.connected = self.trans.open_mt(self.mill_config['address'])
            if self.connected is True:
                self.log.info('Connected to Chess Link via {} at {}'.format(
                    self.mill_config['transport'], self.mill_config['address']))
            else:
                self.log.error('Connection to Chess Link via {} at {} FAILED.'.format(
                    self.mill_config['transport'], self.mill_config['address']))

    def position_initialized(self):
        """Check, if a board position has been received and chess link board is online.
<<<<<<< HEAD
        :returns: True on success"""
=======
        :return: True, if board position has been received."""
>>>>>>> 2fae6efb
        if self.connected is True:
            pos = None
            with self.board_mutex:
                pos = self.position
            if pos is not None:
                return True
        return False

    def write_configuration(self):
<<<<<<< HEAD
        """Write the configuration for hardware connection (USB/Bluetooth LE) and board orientation
        :returns: True on success"""
=======
        """Write the configuration for hardware connection (USB/Bluetooth LE) 
        and board orientation to 'chess_link_config.json
        :return: True on success, False on error"""
>>>>>>> 2fae6efb
        self.mill_config['orientation'] = self.orientation
        try:
            with open("chess_link_config.json", "w") as f:
                json.dump(self.mill_config, f)
<<<<<<< HEAD
                return True
=======
            return True
>>>>>>> 2fae6efb
        except Exception as e:
            self.log.error("Failed to save default configuration {} to {}: {}".format(
                self.mill_config, "chess_link_config.json", e))
        return False

<<<<<<< HEAD
    def event_worker_thread(self, que, mutex):
        """[summary]
        
        :param que: [description]
        :type que: [type]
        :param mutex: [description]
        :type mutex: [type]
        """
=======
    def _event_worker_thread(self, que, mutex):
        """This background thread is started on creation of a ChessLink object. 
        It decodes chess link encoded messages and sends jason messages to the application."""
>>>>>>> 2fae6efb
        self.log.debug('Chess Link worker thread started.')
        while self.thread_active:
            if self.trque.empty() is False:
                msg = self.trque.get()
                if msg == 'error':
                    self.appque.put(
                        {'error': 'transport failure or not available.'})
                    continue

                if len(msg) > 0:
                    if msg[0] == 's':
                        if len(msg) == 67:
                            rp = msg[1:65]
                            val_pos = True
                            position = [
                                [0 for x in range(8)] for y in range(8)]
                            if len(rp) == 64:
                                for y in range(8):
                                    for x in range(8):
                                        c = rp[7-x+y*8]
                                        i = self.figrep['ascii'].find(c)
                                        if i == -1:
                                            self.log.warning(
                                                "Invalid char in raw position: {}".format(c))
                                            val_pos = False
                                            continue
                                        else:
                                            f = self.figrep['int'][i]
                                            if self.orientation == True:
                                                position[y][x] = f
                                            else:
                                                position[7-y][7-x] = f
                            else:
                                val_pos = False
                                self.log.warning(
                                    "Error in board position, received {}".format(len(rp)))
                                continue
                        else:
                            val_pos = False
                            self.log.error(
                                'Incomplete board position, {}'.format(msg))
                        if val_pos is True:
                            fen = self.position_to_fen(position)
                            sfen = self.short_fen(fen)
                            if sfen == "RNBKQBNR/PPPPPPPP/8/8/8/8/pppppppp/rnbkqbnr":
                                if self.orientation == True:
                                    self.log.debug(
                                        "Cable-left board detected.")
                                    self.orientation = False
                                    self.write_configuration()
                                    position_inv = copy.deepcopy(position)
                                    for x in range(8):
                                        for y in range(8):
                                            position[x][y] = position_inv[7-x][7-y]
                                else:
                                    self.log.debug(
                                        "Cable-right board detected.")
                                    self.orientation = True
                                    self.write_configuration()
                                    position_inv = copy.deepcopy(position)
                                    for x in range(8):
                                        for y in range(8):
                                            position[x][y] = position_inv[7-x][7-y]
                            fen = self.position_to_fen(position)
                            sfen = self.short_fen(fen)

                            if sfen == "rnbqkbnr/pppppppp/8/8/8/8/PPPPPPPP/RNBQKBNR":
                                if self.is_new_game is False:
                                    self.is_new_game is True
                                    cmd = {'new game': '', 'actor': self.name,
                                           'orientation': self.orientation}
                                    self.new_game(position)
                                    self.appque.put(cmd)
                            else:
                                self.is_new_game = False

                            with mutex:
                                self.position = copy.deepcopy(position)
                                if self.reference_position == None:
                                    self.reference_position = copy.deepcopy(
                                        position)
                            self.show_delta(
                                self.reference_position, self.position)
                            # self.print_position_ascii(position)
                            self.appque.put({'fen': fen, 'actor': self.name})
                            self._check_move(position)
                    if msg[0] == 'v':
                        self.log.debug('got version reply')
                        if len(msg) == 7:
                            version = '{}.{}'.format(
                                msg[1]+msg[2], msg[3]+msg[4])
                            self.appque.put({'version': version})
                        else:
                            self.log.warning(
                                "Bad length of version-reply: {}".format(len(version)))

                    if msg[0] == 'l':
                        self.log.debug('got led-set reply')
                    if msg[0] == 'x':
                        self.log.debug('got led-off reply')
                    if msg[0] == 'w':
                        self.log.debug('got write-register reply')
                        if len(msg) == 7:
                            reg_cont = '{}->{}'.format(
                                msg[1]+msg[2], msg[3]+msg[4])
                            self.log.debug(
                                'Register written: {}'.format(reg_cont))
                        else:
                            self.log.warning(
                                'Invalid length {} for write-register reply'.format(len(msg)))
                    if msg[0] == 'r':
                        self.log.debug('got read-register reply')
                        if len(msg) == 7:
                            reg_cont = '{}->{}'.format(
                                msg[1]+msg[2], msg[3]+msg[4])
                            self.log.debug(
                                'Register content: {}'.format(reg_cont))
                        else:
                            self.log.warning(
                                'Invalid length {} for read-register reply'.format(len(msg)))

            else:
                time.sleep(0.01)

    def new_game(self, pos):
        """Initiate a new game
        :param pos: position array of the current position. If the hardware board has 
        currently a different position, all differences are indicated by blinking leds.
        """
        self.reference_position = pos
        self.set_led_off()
        self.legal_moves = None

    def _check_move(self, pos):
        """Check, if current change on board is a legal move. If yes, put move into queue"""
        fen = self.short_fen(self.position_to_fen(pos))
        if self.legal_moves is not None and fen in self.legal_moves:
            self.appque.put(
                {'move': {'uci': self.legal_moves[fen], 'fen': fen, 'actor': self.name}})
            self.legal_moves = None
            self.reference_position = pos
            self.set_led_off()
            return True
        return False

    def move_from(self, fen, legal_moves, color, eval_only=False):
        """Register all legal moves possible in current position.
        :param fen: current position
        :param legal_moves: dictionary of key:fen value: uci_move (e.g. e2e4)
        :param color: color to move
        :param eval_only: True: indicate ponder evals
        """
        if eval_only is False:
            self.legal_moves = legal_moves
            self.turn = color
            self.reference_position = self.fen_to_position(fen)
            self.show_delta(self.reference_position, self.position)
        else:
            eval_position = self.fen_to_position(fen)
            self.show_delta(self.position, eval_position,
                            freq=0x15, ontime1=0x02, ontime2=0x01)

    def show_deltas(self, positions, freq):
        """Signal leds to show difference between current position on board, and intended position. This is used
        to signal moves by other agents, or discrepancies with the current position."""
        if len(positions) > 5:
            npos = 5
        else:
            npos = len(positions)
        dpos = [[0 for x in range(8)] for y in range(8)]
        for ply in range(npos-1):
            frame = ply*2
            for y in range(8):
                for x in range(8):
                    if positions[ply+1][y][x] != positions[ply][y][x]:
                        if positions[ply][y][x] != 0:
                            dpos[y][x] |= 1 << (7 - frame)
                        else:
                            dpos[y][x] |= 1 << (7 - (frame + 1))
        self.set_mv_led(dpos, freq)
        time.sleep(0.05)

    def set_mv_led(self, pos, freq):
        """Set the leds on board according to pos array"""
        if self.connected is True:
            leds = [[0 for x in range(9)] for y in range(9)]
            cmd = "L"+clp.hex2(freq)
            for y in range(8):
                for x in range(8):
                    if pos[y][x] != 0:
                        if self.orientation == True:
                            leds[7-x][y] |= pos[y][x]
                            leds[7-x+1][y] |= pos[y][x]
                            leds[7-x][y+1] |= pos[y][x]
                            leds[7-x+1][y+1] |= pos[y][x]
                        else:
                            leds[x][7-y] |= pos[y][x]
                            leds[x+1][7-y] |= pos[y][x]
                            leds[x][7-y+1] |= pos[y][x]
                            leds[x+1][7-y+1] |= pos[y][x]

            for y in range(9):
                for x in range(9):
                    cmd = cmd + clp.hex2(leds[y][x])
            self.trans.write_mt(cmd)
        else:
            self.log.warning(
                "Not connected to Chess Link.")

    def show_delta(self, pos1, pos2, freq=0x20, ontime1=0x0f, ontime2=0xf0):
        dpos = [[0 for x in range(8)] for y in range(8)]
        for y in range(8):
            for x in range(8):
                if pos2[y][x] != pos1[y][x]:
                    if pos1[y][x] != 0:
                        dpos[y][x] = 1
                    else:
                        dpos[y][x] = 2
        self.set_led(dpos, freq, ontime1, ontime2)

    def set_led(self, pos, freq, ontime1, ontime2):
        if self.connected is True:
            leds = [[0 for x in range(9)] for y in range(9)]
            cmd = "L"+clp.hex2(freq)
            for y in range(8):
                for x in range(8):
                    if pos[y][x] != 0:
                        if self.orientation == True:
                            leds[7-x][y] = pos[y][x]
                            leds[7-x+1][y] = pos[y][x]
                            leds[7-x][y+1] = pos[y][x]
                            leds[7-x+1][y+1] = pos[y][x]
                        else:
                            leds[x][7-y] = pos[y][x]
                            leds[x+1][7-y] = pos[y][x]
                            leds[x][7-y+1] = pos[y][x]
                            leds[x+1][7-y+1] = pos[y][x]

            for y in range(9):
                for x in range(9):
                    if leds[y][x] == 0:
                        cmd = cmd + "00"
                    elif leds[y][x] == 1:
                        cmd = cmd + clp.hex2(ontime1)
                    else:
                        cmd = cmd + clp.hex2(ontime2)

            self.trans.write_mt(cmd)
        else:
            self.log.warning(
                "Not connected to Chess Link.")

    def set_led_off(self):
        if self.connected is True:
            self.trans.write_mt("X")
        else:
            self.log.warning(
                "Not connected to Chess Link.")

    def get_debounce(self):
        cmd = "R"+clp.hex2(2)
        if self.connected is True:
            self.trans.write_mt(cmd)
        else:
            self.log.warning(
                "Not connected to Chess Link.")

    def set_debounce(self, count):
        cmd = "W02"
        if count < 0 or count > 4:
            self.log.error(
                'Invalid debounce count {}, should be 0: no debounce, 1 .. 4: 1-4  scan times debounce'.format(count))
        else:
            # 3: no debounce, 4: 2 scans debounce, -> 7: 4 scans
            cmd += clp.hex2(count+3)
            self.trans.write_mt(cmd)
            self.log.debug("Setting board scan debounce to {}".format(count))

    def get_led_brightness_percent(self):
        cmd = "R"+clp.hex2(4)
        if self.connected is True:
            self.trans.write_mt(cmd)
        else:
            self.log.warning(
                "Not connected to Chess Link.")

    def set_led_brightness(self, level=1.0):
        cmd = "W04"
        if level < 0.0 or level > 1.0:
            self.log.error(
                'Invalid brightness level {}, shouldbe between 0(darkest)..1.0(brightest)'.format(level))
        else:
            ilevel = int(level*15)
            cmd += clp.hex2(ilevel)
            self.trans.write_mt(cmd)
            self.log.debug(
                "Setting led brightness to {} (bri={})".format(ilevel, level))

    def get_scan_time_ms(self):
        cmd = "R"+clp.hex2(1)
        if self.connected is True:
            self.trans.write_mt(cmd)
        else:
            self.log.warning(
                "Not connected to Chess Link.")

    # default is scan every 40.96 ms, 24.4 scans per second.
    def set_scan_time_ms(self, scan_ms=41):
        cmd = "W01"
        if scan_ms < 2.048 * 15.0 or scan_ms > 255.0 * 2.048:
            self.log.error(
                'Invalid scan_ms {}, shouldbe between 30.72(fastest, might not work)..522.24(slowest, about 2 scans per sec))'.format(scan_ms))
        else:
            iscans = int(scan_ms/2.048)
            if iscans < 15:
                iscans = 15
            if iscans > 255:
                iscans = 255
            cmd += clp.hex2(iscans)
            self.trans.write_mt(cmd)
            self.log.debug(
                "Setting scan_ms intervall to {} -> {}ms ({} scans per sec)".format(iscans, scan_ms, 1000.0/scan_ms))

    # TODO: move this?
    def short_fen(self, fen):
        i = fen.find(' ')
        if i == -1:
            self.log.error(
                'Invalid fen position <{}> in short_fen'.format(fen))
            return None
        else:
            return fen[:i]

    def position_to_fen(self, position):
        fen = ""
        blanks = 0
        for y in range(8):
            for x in range(8):
                f = position[7-y][x]
                c = '?'
                for i in range(len(self.figrep['int'])):
                    if self.figrep['int'][i] == f:
                        c = self.figrep['ascii'][i]
                        break
                if c == '?':
                    self.log.error(
                        "Internal FEN error, could not translation {} at {}{}".format(c, y, x))
                    return ""
                if c == '.':
                    blanks = blanks + 1
                else:
                    if blanks > 0:
                        fen += str(blanks)
                        blanks = 0
                    fen += c
            if blanks > 0:
                fen += str(blanks)
                blanks = 0
            if y < 7:
                fen += '/'
        fen += ' w '
        castle = ''
        if position[0][4] == 6 and position[0][7] == 4:
            castle += "K"
        if position[0][4] == 6 and position[0][0] == 4:
            castle += "Q"
        if position[7][4] == -6 and position[7][7] == -4:
            castle += "k"
        if position[7][4] == -6 and position[7][0] == -4:
            castle += "q"
        if castle == '':
            castle = '-'
        fen += castle+' - 0 1'
        return fen

    def fen_to_position(self, fen):
        position = [[0 for x in range(8)] for y in range(8)]
        fenp = self.short_fen(fen)
        fi = 0
        for y in range(8):
            x = 0
            while x < 8:
                c = fenp[fi]
                fi += 1
                if c >= '1' and c <= '8':
                    x += int(c)
                    continue
                ci = -99
                for i in range(len(self.figrep['ascii'])):
                    if self.figrep['ascii'][i] == c:
                        ci = self.figrep['int'][i]
                        break
                if ci == -99:
                    self.log.error(
                        "Internal FEN2 error decoding {} at {}{}".format(c, y, x))
                    return []
                position[7-y][x] = ci
                x += 1
            if y < 7 and fenp[fi] != '/':
                self.log.error(
                    "Illegal fen: missing '/' {}{}: {}[{}]".format(y, x, fenp[fi], fi))
                return []
            fi += 1
        return position

    def _open_transport(self, transport):
        try:
            tri = importlib.import_module(transport)
            self.log.debug("imported {}".format(transport))
            tr = tri.Transport(self.trque)
            self.log.debug("created obj")
            if tr.is_init() is True:
                self.log.debug("Transport {} loaded.".format(tr.get_name()))
                return tr
            else:
                self.log.warning("Transport {} failed to initialize".format(
                    tr.get_name()))
        except:
            self.log.warning("Internal error, import of {} failed, transport not available.".format(
                transport))
        return None

    def reset(self):
        if self.connected is True:
            self.trans.write_mt("T")
            self.log.warning(
                "Chess Link reset initiated, will take 3 secs.")
        else:
            self.log.warning(
                "Not connected to Chess Link, can't reset.")
        return '?'

    def get_version(self):
        if self.connected is True:
            self.trans.write_mt("V")
        else:
            self.log.warning(
                "Not connected to Chess Link, can't get version.")
        return '?'

    def get_position(self):
        if self.connected is True:
            self.trans.write_mt("S")
        else:
            self.log.warning(
                "Not connected to Chess Link, can't get position.")
        return '?'

    def set_orientation(self, orientation):
        self.orientation = orientation
        self.write_configuration()

    def get_orientation(self):
        return self.orientation<|MERGE_RESOLUTION|>--- conflicted
+++ resolved
@@ -29,16 +29,9 @@
     """This implements the 'Chess Link' protocol for Millennium Chess Genius Exclusive and future boards compatible with that protocol"""
 
     def __init__(self, appque, name):
-<<<<<<< HEAD
         """Constructor, searches, configures and connectors to Chess Link compatible Millennium Chess Genius Exclusive or similar boards.
-
         :param appque: a Queue that receive chess board events
         :param name: identifies this protocol"""
-=======
-        """Constructor, searches and connects to Chess Link boards.
-        :param appque: a Queue that receive chess board events
-        :param name: identifies this protocol."""
->>>>>>> 2fae6efb
         self.name = name
         self.figrep = {"int": [1, 2, 3, 4, 5, 6, 0, -1, -2, -3, -4, -5, -6],
                        "ascii": "PNBRQK.pnbrqk"}
@@ -155,11 +148,7 @@
 
     def position_initialized(self):
         """Check, if a board position has been received and chess link board is online.
-<<<<<<< HEAD
-        :returns: True on success"""
-=======
         :return: True, if board position has been received."""
->>>>>>> 2fae6efb
         if self.connected is True:
             pos = None
             with self.board_mutex:
@@ -169,42 +158,22 @@
         return False
 
     def write_configuration(self):
-<<<<<<< HEAD
-        """Write the configuration for hardware connection (USB/Bluetooth LE) and board orientation
-        :returns: True on success"""
-=======
         """Write the configuration for hardware connection (USB/Bluetooth LE) 
         and board orientation to 'chess_link_config.json
         :return: True on success, False on error"""
->>>>>>> 2fae6efb
         self.mill_config['orientation'] = self.orientation
         try:
             with open("chess_link_config.json", "w") as f:
                 json.dump(self.mill_config, f)
-<<<<<<< HEAD
                 return True
-=======
-            return True
->>>>>>> 2fae6efb
         except Exception as e:
             self.log.error("Failed to save default configuration {} to {}: {}".format(
                 self.mill_config, "chess_link_config.json", e))
         return False
 
-<<<<<<< HEAD
-    def event_worker_thread(self, que, mutex):
-        """[summary]
-        
-        :param que: [description]
-        :type que: [type]
-        :param mutex: [description]
-        :type mutex: [type]
-        """
-=======
     def _event_worker_thread(self, que, mutex):
         """This background thread is started on creation of a ChessLink object. 
         It decodes chess link encoded messages and sends jason messages to the application."""
->>>>>>> 2fae6efb
         self.log.debug('Chess Link worker thread started.')
         while self.thread_active:
             if self.trque.empty() is False:
