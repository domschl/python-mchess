// Mchess.js
import {
    COLOR,
    Chessboard
} from "../node_modules/cm-chessboard/src/cm-chessboard/Chessboard.js"

// TODO: Remove hard coded port number (for live serve)
var mchessSocket = new WebSocket("ws://" + window.location.hostname + ":8001/ws");
var mainBoard = null;
var miniBoard1 = null;
var miniBoard2 = null;
var secBoard = null;

mchessSocket.onopen = function (event) {}

mchessSocket.onmessage = function (event) {
    var msg;
    try {
        msg = JSON.parse(event.data);
    } catch (err) {
        console.log('JSON error: ' + err.message);
        return;
    }
    if (msg.hasOwnProperty("fen")) {

        console.log(msg["fen"])
        if (mainBoard == null) {
<<<<<<< HEAD
            mainBoard = new Chessboard(document.getElementById("board1"),
                {
                    position: msg["fen"],
                    style: {
                        showCoordinates: true,
                        showBorder: true,
                    },
                    responsive: false,
                    sprite: { url: "node_modules/cm-chessboard/assets/images/chessboard-sprite.svg" }
                });
=======
            mainBoard = new Chessboard(document.getElementById("board1"), {
                position: msg["fen"],
                style: {
                    showCoordinates: true,
                    showBorder: true,
                },
                responsive: true,
                sprite: {
                    url: "node_modules/cm-chessboard/assets/images/chessboard-sprite.svg"
                }
            });
>>>>>>> 5fbab8d7
            document.getElementById("board1").style.height = "250px";
            document.getElementById("board1").style.width = "250px";
        } else {
            mainBoard.setPosition(msg["fen"]);
        }

        if (miniBoard1 == null) {
<<<<<<< HEAD
            miniBoard1 = new Chessboard(document.getElementById("miniboard1"),
                {
                    position: msg["fen"],
                    style: {
                        showCoordinates: true,
                        showBorder: true,
                    },
                    responsive: false,
                    sprite: { url: "node_modules/cm-chessboard/assets/images/chessboard-sprite.svg" }
                });
=======
            miniBoard1 = new Chessboard(document.getElementById("miniboard1"), {
                position: msg["fen"],
                style: {
                    showCoordinates: true,
                    showBorder: true,
                },
                responsive: true,
                sprite: {
                    url: "node_modules/cm-chessboard/assets/images/chessboard-sprite.svg"
                }
            });
>>>>>>> 5fbab8d7
            document.getElementById("miniboard1").style.height = "120px";
            document.getElementById("miniboard1").style.width = "120px";

        } else {
            miniBoard1.setPosition(msg["fen"]);
        }
        if (miniBoard2 == null) {
<<<<<<< HEAD
            miniBoard2 = new Chessboard(document.getElementById("miniboard2"),
                {
                    position: msg["fen"],
                    style: {
                        showCoordinates: true,
                        showBorder: true,
                    },
                    responsive: false,
                    sprite: { url: "node_modules/cm-chessboard/assets/images/chessboard-sprite.svg" }
                });
=======
            miniBoard2 = new Chessboard(document.getElementById("miniboard2"), {
                position: msg["fen"],
                style: {
                    showCoordinates: true,
                    showBorder: true,
                },
                responsive: true,
                sprite: {
                    url: "node_modules/cm-chessboard/assets/images/chessboard-sprite.svg"
                }
            });
>>>>>>> 5fbab8d7
            document.getElementById("miniboard2").style.height = "120px";
            document.getElementById("miniboard2").style.width = "120px";
        } else {
            miniBoard2.setPosition(msg["fen"]);
        }
    } else if (msg.hasOwnProperty("info")) {
        console.log("INFO")
        if (msg.info.hasOwnProperty("variant")) {
            console.log(msg.info["variant"]);
            document.getElementById("miniinfo1").innerHTML = msg.info.variant;
        }
    }

}<|MERGE_RESOLUTION|>--- conflicted
+++ resolved
@@ -11,7 +11,7 @@
 var miniBoard2 = null;
 var secBoard = null;
 
-mchessSocket.onopen = function (event) {}
+mchessSocket.onopen = function (event) { }
 
 mchessSocket.onmessage = function (event) {
     var msg;
@@ -25,18 +25,6 @@
 
         console.log(msg["fen"])
         if (mainBoard == null) {
-<<<<<<< HEAD
-            mainBoard = new Chessboard(document.getElementById("board1"),
-                {
-                    position: msg["fen"],
-                    style: {
-                        showCoordinates: true,
-                        showBorder: true,
-                    },
-                    responsive: false,
-                    sprite: { url: "node_modules/cm-chessboard/assets/images/chessboard-sprite.svg" }
-                });
-=======
             mainBoard = new Chessboard(document.getElementById("board1"), {
                 position: msg["fen"],
                 style: {
@@ -48,7 +36,6 @@
                     url: "node_modules/cm-chessboard/assets/images/chessboard-sprite.svg"
                 }
             });
->>>>>>> 5fbab8d7
             document.getElementById("board1").style.height = "250px";
             document.getElementById("board1").style.width = "250px";
         } else {
@@ -56,18 +43,6 @@
         }
 
         if (miniBoard1 == null) {
-<<<<<<< HEAD
-            miniBoard1 = new Chessboard(document.getElementById("miniboard1"),
-                {
-                    position: msg["fen"],
-                    style: {
-                        showCoordinates: true,
-                        showBorder: true,
-                    },
-                    responsive: false,
-                    sprite: { url: "node_modules/cm-chessboard/assets/images/chessboard-sprite.svg" }
-                });
-=======
             miniBoard1 = new Chessboard(document.getElementById("miniboard1"), {
                 position: msg["fen"],
                 style: {
@@ -79,26 +54,12 @@
                     url: "node_modules/cm-chessboard/assets/images/chessboard-sprite.svg"
                 }
             });
->>>>>>> 5fbab8d7
             document.getElementById("miniboard1").style.height = "120px";
             document.getElementById("miniboard1").style.width = "120px";
-
         } else {
             miniBoard1.setPosition(msg["fen"]);
         }
         if (miniBoard2 == null) {
-<<<<<<< HEAD
-            miniBoard2 = new Chessboard(document.getElementById("miniboard2"),
-                {
-                    position: msg["fen"],
-                    style: {
-                        showCoordinates: true,
-                        showBorder: true,
-                    },
-                    responsive: false,
-                    sprite: { url: "node_modules/cm-chessboard/assets/images/chessboard-sprite.svg" }
-                });
-=======
             miniBoard2 = new Chessboard(document.getElementById("miniboard2"), {
                 position: msg["fen"],
                 style: {
@@ -110,7 +71,6 @@
                     url: "node_modules/cm-chessboard/assets/images/chessboard-sprite.svg"
                 }
             });
->>>>>>> 5fbab8d7
             document.getElementById("miniboard2").style.height = "120px";
             document.getElementById("miniboard2").style.width = "120px";
         } else {
