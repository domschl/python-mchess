import time
import logging
import os
import platform
import sys
import struct
import threading
import asyncio
import queue
import json
import importlib
import copy

import mill_prot

try:
    import chess
    import chess.uci
    chess_support = True
except:
    chess_support = False


class MillenniumChess:
    def __init__(self, appque):
        self.figrep = {"int": [1, 2, 3, 4, 5, 6, 0, -1, -2, -3, -4, -5, -6],
                       "unic": "♟♞♝♜♛♚ ♙♘♗♖♕♔",
                       "ascii": "PNBRQK.pnbrqk"}
        self.transports = {'Darwin': ['millcon_usb', 'millcon_bluepy_ble'], 'Linux': [
            'millcon_usb'], 'Windows': ['millcon_usb']}

        self.log = logging.getLogger('Millenium')
        self.log.info("Millenium starting")
        if sys.version_info[0] < 3:
            self.log.critical("FATAL: You need Python 3.x to run this module.")
            exit(-1)

        if platform.system() not in self.transports:
            self.log.critical(
                "Fatal: {} is not a supported platform.".format(platform.system()))
            msg = "Supported are: "
            for p in self.transports:
                msg += '{} '.format(p)
            self.log.info(msg)
            exit(-1)

        self.appque = appque
        self.trans = None
        self.trque = queue.Queue()  # asyncio.Queue()
        self.mill_config = None
        self.connected = False
        self.position = None
        self.reference_position = None
        self.board_inverted = False
        self.legal_moves = None
        found_board = False

        self.thread_active = True
        self.event_thread = threading.Thread(
            target=self.event_worker_thread, args=(self.trque,))
        self.event_thread.setDaemon(True)
        self.event_thread.start()

        try:
            with open("millennium_config.json", "r") as f:
                self.mill_config = json.load(f)
                self.log.debug('Checking default configuration for board via {} at {}'.format(
                    self.mill_config['transport'], self.mill_config['address']))
                trans = self._open_transport(self.mill_config['transport'])
                if trans is not None:
                    if trans.test_board(self.mill_config['address']) is not None:
                        self.log.debug('Default board operational.')
                        found_board = True
                        self.trans = trans
                    else:
                        self.log.warning(
                            'Default board not available, start scan.')
                        self.mill_config = None
        except Exception as e:
            self.mill_config = None
            self.log.debug(
                'No valid default configuration, starting board-scan: {}'.format(e))

        if found_board is False:
            address = None
            for transport in self.transports[platform.system()]:
                try:
                    tri = importlib.import_module(transport)
                    self.log.debug("imported {}".format(transport))
                    tr = tri.Transport(self.trque)
                    self.log.debug("created obj")
                    if tr.is_init() is True:
                        self.log.debug(
                            "Transport {} loaded.".format(tr.get_name()))
                        address = tr.search_board()
                        if address is not None:
                            self.log.info("Found board on transport {} at address {}".format(
                                tr.get_name(), address))
                            self.mill_config = {
                                'transport': tr.get_name(), 'address': address}
                            self.trans = tr
                            try:
                                with open("millennium_config.json", "w") as f:
                                    json.dump(self.mill_config, f)
                            except Exception as e:
                                self.log.error("Failed to save default configuration {} to {}: {}".format(
                                    self.mill_config, "millennium_config.json", e))
                            break
                    else:
                        self.log.warning("Transport {} failed to initialize".format(
                            tr.get_name()))
                except Exception as e:
                    self.log.warning("Internal error, import of {} failed: {}".format(
                        transport, e))

        if self.mill_config is None or self.trans is None:
            self.log.error(
                "No transport available, cannot connect.")
            return
        else:
            self.log.info('Valid board available on {} at {}'.format(
                self.mill_config['transport'], self.mill_config['address']))
            if platform.system() != 'Windows':
                if os.geteuid() == 0:
                    self.log.warning(
                        'Do not run as root, once intial BLE scan is done.')
            self.connected = self.trans.open_mt(self.mill_config['address'])

    def event_worker_thread(self, que):
        self.log.debug('Millenium worker thread started.')
        while self.thread_active:
            if self.trque.empty() is False:
                msg = self.trque.get()
                if len(msg) > 0:
                    if msg[0] == 's':
                        if len(msg) == 67:
                            rp = msg[1:65]
                            val_pos = True
                            position = [
                                [0 for x in range(8)] for y in range(8)]
                            if len(rp) == 64:
                                for y in range(8):
                                    for x in range(8):
                                        c = rp[7-x+y*8]
                                        i = self.figrep['ascii'].find(c)
                                        if i == -1:
                                            self.log.warning(
                                                "Invalid char in raw position: {}".format(c))
                                            val_pos = False
                                            continue
                                        else:
                                            f = self.figrep['int'][i]
                                            if self.board_inverted == False:
                                                position[y][x] = f
                                            else:
                                                position[7-y][7-x] = f
                            else:
                                val_pos = False
                                self.log.warning(
                                    "Error in board position, received {}".format(len(rp)))
                                continue
                        else:
                            val_pos = False
                            self.log.error(
                                'Incomplete board position, {}'.format(msg))
                        if val_pos is True:
                            fen = self.position_to_fen(position)
                            sfen = self.short_fen(fen)
                            if sfen == "RNBKQBNR/PPPPPPPP/8/8/8/8/pppppppp/rnbkqbnr":
                                if self.board_inverted == False:
                                    self.log.info("Cable-left board detected.")
                                    self.board_inverted = True
                                    position_inv = copy.deepcopy(position)
                                    for x in range(8):
                                        for y in range(8):
                                            position[x][y] = position_inv[7-x][7-y]
                                else:
                                    self.log.info(
                                        "Cable-right board detected.")
                                    self.board_inverted = False
                                    position_inv = copy.deepcopy(position)
                                    for x in range(8):
                                        for y in range(8):
                                            position[x][y] = position_inv[7-x][7-y]
                            fen = self.position_to_fen(position)
                            sfen = self.short_fen(fen)

                            if sfen == "rnbqkbnr/pppppppp/8/8/8/8/PPPPPPPP/RNBQKBNR":
                                cmd = {'new game': '', 'actor': 'eboard'}
                                self.new_game(position)
                                self.appque.put(cmd)

                            self.position = position
                            if self.reference_position == None:
                                self.reference_position = position
                            self.show_delta(
                                self.reference_position, self.position)
                            # self.print_position_ascii(position)
                            self.appque.put({'fen': fen})
                            self.check_move(position)
                    if msg[0] == 'v':
                        self.log.debug('got version reply')
                        if len(msg) == 7:
                            version = '{}.{}'.format(
                                msg[1]+msg[2], msg[3]+msg[4])
                            self.appque.put({'version': version})
                        else:
                            self.log.warning(
                                "Bad length of version-reply: {}".format(len(version)))

                    if msg[0] == 'l':
                        self.log.debug('got led-set reply')
                    if msg[0] == 'x':
                        self.log.debug('got led-off reply')
            else:
                time.sleep(0.1)

    def new_game(self, pos):
        self.reference_position = pos
        self.set_led_off()
        self.legal_moves = None

    def check_move(self, pos):
        fen = self.short_fen(self.position_to_fen(pos))
        if self.legal_moves is not None and fen in self.legal_moves:
            self.appque.put(
                {'move': {'uci': self.legal_moves[fen], 'fen': fen, 'actor': 'eboard'}})
            self.legal_moves = None
            self.reference_position = pos
            self.set_led_off()
        return True

    def move_from(self, fen, legal_moves, eval_only=False):
        if eval_only is False:
            self.legal_moves = legal_moves
            self.reference_position = self.fen_to_position(fen)
            self.show_delta(self.reference_position, self.position)
        else:
            eval_position = self.fen_to_position(fen)
            self.show_delta(self.position, eval_position,
                            freq=0x07, ontime1=0x01, ontime2=0x10)

    def show_delta(self, pos1, pos2, freq=0x20, ontime1=0x0f, ontime2=0xf0):
        dpos = [[0 for x in range(8)] for y in range(8)]
        for y in range(8):
            for x in range(8):
                if pos2[y][x] != pos1[y][x]:
                    if pos1[y][x] != 0:
                        dpos[y][x] = 1
                    else:
                        dpos[y][x] = 2
        self.set_led(dpos, freq, ontime1, ontime2)

    def set_led(self, pos, freq, ontime1, ontime2):
        if self.connected is True:
            leds = [[0 for x in range(9)] for y in range(9)]
            cmd = "L"+mill_prot.hex2(freq)
            for y in range(8):
                for x in range(8):
                    if pos[y][x] != 0:
                        if self.board_inverted == False:
                            leds[7-x][y] = pos[y][x]
                            leds[7-x+1][y] = pos[y][x]
                            leds[7-x][y+1] = pos[y][x]
                            leds[7-x+1][y+1] = pos[y][x]
                        else:
                            leds[x][7-y] = pos[y][x]
                            leds[x+1][7-y] = pos[y][x]
                            leds[x][7-y+1] = pos[y][x]
                            leds[x+1][7-y+1] = pos[y][x]

            for y in range(9):
                for x in range(9):
                    if leds[y][x] == 0:
                        cmd = cmd + "00"
                    elif leds[y][x] == 1:
                        cmd = cmd + mill_prot.hex2(ontime1)
                    else:
                        cmd = cmd + mill_prot.hex2(ontime2)

            self.trans.write_mt(cmd)
        else:
            self.log.warning(
                "Not connected to Millennium board.")

    def set_led_off(self):
        if self.connected is True:
            self.trans.write_mt("X")
        else:
            self.log.warning(
                "Not connected to Millennium board.")

    def short_fen(self, fen):
        i = fen.find(' ')
        if i == -1:
            self.log.error(
                'Invalid fen position <{}> in short_fen'.format(fen))
            return None
        else:
            return fen[:i]

    def position_to_fen(self, position):
        fen = ""
        blanks = 0
        for y in range(8):
            for x in range(8):
                f = position[7-y][x]
                c = '?'
                for i in range(len(self.figrep['int'])):
                    if self.figrep['int'][i] == f:
                        c = self.figrep['ascii'][i]
                        break
                if c == '?':
                    self.log.error(
                        "Internal FEN error, could not translation {} at {}{}".format(c, y, x))
                    return ""
                if c == '.':
                    blanks = blanks + 1
                else:
                    if blanks > 0:
                        fen += str(blanks)
                        blanks = 0
                    fen += c
            if blanks > 0:
                fen += str(blanks)
                blanks = 0
            if y < 7:
                fen += '/'
        fen += ' w KQkq - 0 1'
        return fen

    def fen_to_position(self, fen):
        position = [[0 for x in range(8)] for y in range(8)]
        fenp = self.short_fen(fen)
        fi = 0
        for y in range(8):
            x = 0
            while x < 8:
                c = fenp[fi]
                fi += 1
                if c >= '1' and c <= '8':
                    x += int(c)
                    continue
                ci = -99
                for i in range(len(self.figrep['ascii'])):
                    if self.figrep['ascii'][i] == c:
                        ci = self.figrep['int'][i]
                        break
                if ci == -99:
                    self.log.error(
                        "Internal FEN2 error decoding {} at {}{}".format(c, y, x))
                    return []
                position[7-y][x] = ci
                x += 1
            if y < 7 and fenp[fi] != '/':
                self.log.error(
                    "Illegal fen: missing '/' {}{}: {}[{}]".format(y, x, fenp[fi], fi))
                return []
            fi += 1
        return position

    def print_position_ascii(self, position):
        print("  +------------------------+")
        for y in range(8):
            print("{} |".format(8-y), end="")
            for x in range(8):
                f = position[7-y][x]
                if (x+y) % 2 == 0:
                    f = f*-1
                c = '?'
                for i in range(len(self.figrep['int'])):
                    if self.figrep['int'][i] == f:
                        c = self.figrep['unic'][i]
                        break
                if (x+y) % 2 == 0:
                    print("\033[7m {} \033[m".format(c), end="")
                else:
                    print(" {} ".format(c), end='')
            print("|")
        print("  +------------------------+")
        print("    A  B  C  D  E  F  G  H")

    def _open_transport(self, transport):
        try:
            tri = importlib.import_module(transport)
            self.log.debug("imported {}".format(transport))
            tr = tri.Transport(self.trque)
            self.log.debug("created obj")
            if tr.is_init() is True:
                self.log.debug("Transport {} loaded.".format(tr.get_name()))
                return tr
            else:
                self.log.warning("Transport {} failed to initialize".format(
                    tr.get_name()))
        except:
            self.log.warning("Internal error, import of {} failed, transport not available.".format(
                transport))
        return None

    def get_version(self):
        if self.connected is True:
            self.trans.write_mt("V")
        else:
            self.log.warning(
                "Not connected to Millennium board, can't get version.")
        return '?'

    def get_position(self):
        if self.connected is True:
            self.trans.write_mt("S")
        else:
            self.log.warning(
                "Not connected to Millennium board, can't get position.")
        return '?'

    def set_board_orientation(self, cable_right):
        if cable_right is True:
            self.board_inverted = False
        else:
            self.board_inverted = True

    def get_board_orientation(self):
        return self.board_inverted


class ChessBoardHelper:
    def __init__(self, appque):
        self.appque = appque
        self.log = logging.getLogger('ChessBoardHelper')
        self.kbd_moves = []

    def valid_moves(self, cbrd):
        vals = {}
        for mv in cbrd.legal_moves:
            cbrd.push(mv)
            vals[brd.short_fen(cbrd.fen())] = mv.uci()
            cbrd.pop()
        logging.debug("valid moves: {}".format(vals))
        return vals

    def load_engines(self):
        with open('uci_engines.json', 'r') as f:
            self.engines = json.load(f)['engines']
            logging.debug(self.engines)
            return self.engines

    class UciHandler(chess.uci.InfoHandler):
        def __init__(self):
            self.que = None
            self.last_pv_move = ""
            self.log = logging.getLogger('UciHandler')
            super().__init__()

        def post_info(self):
            # Called whenever a complete info line has been processed.
            # print(self.info)
            super().post_info()  # Release the lock

        def on_bestmove(self, bestmove, ponder):
            self.log.info("Best: {}".format(bestmove))
            self.que.put({'move': {
                'uci': bestmove.uci(),
                'actor': 'uci-engine'
            }})
            self.last_pv_move = ""
            super().on_bestmove(bestmove, ponder)

        def score(self, cp, mate, lowerbound, upperbound):
            self.que.put({'score': {'cp': cp, 'mate': mate}})
            super().score(cp, mate, lowerbound, upperbound)

        def pv(self, move):
            if self.last_pv_move != move[0]:
                self.log.info("PV: {}".format(move[0]))
                self.last_pv_move = move[0]
                self.que.put({'curmove': {
                    'uci': move[0].uci(),
                    'actor': 'uci-engine'
                }})
            super().pv(move)

    def uci_handler(self, engine):
        self.info_handler = self.UciHandler()
        self.info_handler.que = self.appque
        engine.info_handlers.append(self.info_handler)

    def set_keyboard_valid(self, vals):
        self.kbd_moves = []
        if vals != None:
            for v in vals:
                self.kbd_moves.append(vals[v])

    def kdb_event_worker_thread(self, appque, log):
        while self.kdb_thread_active:
            cmd = input()
            log.info("keyboard: <{}>".format(cmd))
            if len(cmd) >= 1:
                if cmd in self.kbd_moves:
                    self.kbd_moves = []
                    appque.put(
                        {'move': {'uci': cmd, 'actor': 'keyboard'}})
                elif cmd[0] == 'n':
                    log.info('requesting new game')
                    appque.put({'new game': '', 'actor': 'keyboard'})
                elif cmd[:4] == 'fen ':
                    appque.put({'set position': {'fen': cmd[4:]}})
                elif cmd == 'help':
                    log.info('n - new game')
                    log.info('e2e4 - valid move')
                else:
                    log.info(
                        'Unknown keyboard cmd <{}>, enter "help" for a list of valid commands.'.format(cmd))

    def keyboard_handler(self):
        self.kdb_thread_active = True
        self.kbd_event_thread = threading.Thread(
            target=self.kdb_event_worker_thread, args=(self.appque, self.log))
        self.kbd_event_thread.setDaemon(True)
        self.kbd_event_thread.start()


if __name__ == '__main__':
    import chess
    import chess.uci

    if platform.system().lower() == 'windows':
        from ctypes import windll, c_int, byref
        stdout_handle = windll.kernel32.GetStdHandle(c_int(-11))
        mode = c_int(0)
        windll.kernel32.GetConsoleMode(c_int(stdout_handle), byref(mode))
        mode = c_int(mode.value | 4)
        windll.kernel32.SetConsoleMode(c_int(stdout_handle), mode)

    logging.basicConfig(
        format='%(asctime)s %(levelname)s %(name)s %(message)s', level=logging.INFO)
    appque = queue.Queue()
    brd = MillenniumChess(appque)
    bhlp = ChessBoardHelper(appque)
    bhlp.keyboard_handler()

    bhlp.load_engines()
    logging.info('{} engines loaded.'.format(len(bhlp.engines)))

    if len(bhlp.engines) > 0:
        engine = chess.uci.popen_engine(bhlp.engines[1]['path'])
        engine.uci()
        # options
        engine.isready()
        bhlp.uci_handler(engine)

    else:
        engine = None

    if brd.connected is True:
        brd.get_version()
        brd.get_position()
        while True:
            if appque.empty() is False:
                msg = appque.get()
                logging.debug("App received msg: {}".format(msg))
                if 'new game' in msg:
                    logging.info("New Game (by: {})".format(msg['actor']))
                    cbrd = chess.Board()
                    vals = bhlp.valid_moves(cbrd)
                    bhlp.set_keyboard_valid(vals)
                    brd.move_from(cbrd.fen(), vals)
                if 'move' in msg:
                    uci = msg['move']['uci']
                    logging.info("{} move: {}".format(
                        msg['move']['actor'], uci))
                    mv = chess.Move.from_uci(uci)
                    cbrd.push(mv)
                    if cbrd.is_check() and not cbrd.is_checkmate():
                        logging.info("Check!")
                    if cbrd.is_checkmate():
                        logging.info("Checkmate!")
                        if msg['move']['actor'] != 'eboard':
                            brd.move_from(cbrd.fen(), {})
                    else:
                        if msg['move']['actor'] == 'keyboard':
                            vals = bhlp.valid_moves(cbrd)
                            brd.move_from(cbrd.fen(), vals)
                            bhlp.set_keyboard_valid(None)
                            engine.position(cbrd)
<<<<<<< HEAD
                            engine.go(movetime=100, async_callback=True)
                        if msg['move']['actor'] == 'eboard':
                            bhlp.set_keyboard_valid(None)
                            engine.position(cbrd)
                            engine.go(movetime=100, async_callback=True)
=======
                            engine.go(movetime=30000, async_callback=True)
                        if msg['move']['actor'] == 'eboard':
                            bhlp.set_keyboard_valid(None)
                            engine.position(cbrd)
                            engine.go(movetime=30000, async_callback=True)
>>>>>>> c6216cdb
                        if msg['move']['actor'] == 'uci-engine':
                            vals = bhlp.valid_moves(cbrd)
                            bhlp.set_keyboard_valid(vals)
                            brd.move_from(cbrd.fen(), vals)
                if 'go' in msg:
                    bhlp.set_keyboard_valid(None)
                    engine.position(cbrd)
                    engine.go(movetime=100, async_callback=True)
                if 'analyze' in msg:
                    bhlp.set_keyboard_valid(None)
                    engine.position(cbrd)
                    engine.go(movetime=100, async_callback=True)
                if 'back' in msg:
                    pass
                if 'curmove' in msg:
                    uci = msg['curmove']['uci']
                    logging.info("=> {} eval: {}".format(
                        msg['curmove']['actor'], uci))
                    mv = chess.Move.from_uci(uci)
                    cbrd.push(mv)
                    brd.move_from(cbrd.fen(), [], eval_only=True)
                    cbrd.pop()
                if 'score' in msg:
                    if msg['score']['mate'] is not None:
                        logging.info('Mate in {}'.format(msg['score']['mate']))
                    else:
                        logging.info('Score {}'.format(msg['score']['cp']))

            else:
                time.sleep(0.1)
            # brd.trans.mil.waitForNotifications(1.0)<|MERGE_RESOLUTION|>--- conflicted
+++ resolved
@@ -582,19 +582,11 @@
                             brd.move_from(cbrd.fen(), vals)
                             bhlp.set_keyboard_valid(None)
                             engine.position(cbrd)
-<<<<<<< HEAD
                             engine.go(movetime=100, async_callback=True)
                         if msg['move']['actor'] == 'eboard':
                             bhlp.set_keyboard_valid(None)
                             engine.position(cbrd)
                             engine.go(movetime=100, async_callback=True)
-=======
-                            engine.go(movetime=30000, async_callback=True)
-                        if msg['move']['actor'] == 'eboard':
-                            bhlp.set_keyboard_valid(None)
-                            engine.position(cbrd)
-                            engine.go(movetime=30000, async_callback=True)
->>>>>>> c6216cdb
                         if msg['move']['actor'] == 'uci-engine':
                             vals = bhlp.valid_moves(cbrd)
                             bhlp.set_keyboard_valid(vals)
